/*
 * Copyright 2020 Copenhagen Center for Health Technology (CACHET) at the
 * Technical University of Denmark (DTU).
 * Use of this source code is governed by a MIT-style license that can be
 * found in the LICENSE file.
 */
part of carp_core_deployment;

// -----------------------------------------------------
// Deployment Service Requests
// See https://github.com/cph-cachet/carp.core-kotlin/blob/develop/carp.deployment.core/src/commonMain/kotlin/dk/cachet/carp/deployment/infrastructure/DeploymentServiceRequest.kt
// -----------------------------------------------------

/// A [DeploymentServiceRequest] and all its sub-classes contain the data for
/// sending a RPC request to the CARP web service.
///
/// All deployment requests to the CARP Service is defined in
/// [carp.core-kotlin](https://github.com/cph-cachet/carp.core-kotlin/blob/develop/carp.deployment.core/src/commonMain/kotlin/dk/cachet/carp/deployment/infrastructure/DeploymentServiceRequest.kt)
abstract class DeploymentServiceRequest extends ServiceRequest {
  final String _infrastructurePackageNamespace =
      'dk.cachet.carp.deployment.infrastructure';
  DeploymentServiceRequest([this.studyDeploymentId]) : super();

  /// The CARP study deployment ID.
  String? studyDeploymentId;

  String get jsonType =>
      '$_infrastructurePackageNamespace.DeploymentServiceRequest.$runtimeType';

  String toString() => '$runtimeType - studyDeploymentId: $studyDeploymentId';
}

/// A request for creating a deployment based on the [protocol].
@JsonSerializable(fieldRename: FieldRename.none, includeIfNull: true)
class CreateStudyDeployment extends DeploymentServiceRequest {
  StudyProtocol protocol;

  @JsonKey(ignore: true)
  String studyDeploymentId;

  CreateStudyDeployment(this.protocol) : super();

  Function get fromJsonFunction => _$CreateStudyDeploymentFromJson;
  factory CreateStudyDeployment.fromJson(Map<String, dynamic> json) =>
      FromJsonFactory().fromJson(json) as CreateStudyDeployment;
  Map<String, dynamic> toJson() => _$CreateStudyDeploymentToJson(this);

  String toString() => '$runtimeType - protocol: ${protocol.name}}';
}

/// A request for getting the status of a study deployment.
@JsonSerializable(fieldRename: FieldRename.none, includeIfNull: true)
class GetStudyDeploymentStatus extends DeploymentServiceRequest {
  GetStudyDeploymentStatus(String studyDeploymentId) : super(studyDeploymentId);

  Function get fromJsonFunction => _$GetStudyDeploymentStatusFromJson;
  factory GetStudyDeploymentStatus.fromJson(Map<String, dynamic> json) =>
      FromJsonFactory().fromJson(json) as GetStudyDeploymentStatus;
  Map<String, dynamic> toJson() => _$GetStudyDeploymentStatusToJson(this);
}

/// A request for getting the status of a list of study deployment.
@JsonSerializable(fieldRename: FieldRename.none, includeIfNull: true)
class GetStudyDeploymentStatusList extends DeploymentServiceRequest {
  List<String> studyDeploymentIds;

  GetStudyDeploymentStatusList(this.studyDeploymentIds) : super();

  Function get fromJsonFunction => _$GetStudyDeploymentStatusListFromJson;
  factory GetStudyDeploymentStatusList.fromJson(Map<String, dynamic> json) =>
      FromJsonFactory().fromJson(json) as GetStudyDeploymentStatusList;
  Map<String, dynamic> toJson() => _$GetStudyDeploymentStatusListToJson(this);
}

/// A request for registering this device.
@JsonSerializable(fieldRename: FieldRename.none, includeIfNull: true)
class RegisterDevice extends DeploymentServiceRequest {
  RegisterDevice(
      String studyDeploymentId, this.deviceRoleName, this.registration)
      : super(studyDeploymentId);

  /// The role name of this device.
  String deviceRoleName;

  /// The registration.
  DeviceRegistration registration;

  Function get fromJsonFunction => _$RegisterDeviceFromJson;
  factory RegisterDevice.fromJson(Map<String, dynamic> json) =>
      FromJsonFactory().fromJson(json) as RegisterDevice;
  Map<String, dynamic> toJson() => _$RegisterDeviceToJson(this);

  String toString() => '${super.toString()}, deviceRoleName: $deviceRoleName';
}

/// A request for unregistering this device.
@JsonSerializable(fieldRename: FieldRename.none, includeIfNull: true)
class UnregisterDevice extends DeploymentServiceRequest {
  UnregisterDevice(String studyDeploymentId, this.deviceRoleName)
      : super(studyDeploymentId);

  /// The role name of this device.
  String deviceRoleName;

  Function get fromJsonFunction => _$UnregisterDeviceFromJson;
  factory UnregisterDevice.fromJson(Map<String, dynamic> json) =>
      FromJsonFactory().fromJson(json) as UnregisterDevice;
  Map<String, dynamic> toJson() => _$UnregisterDeviceToJson(this);

  String toString() => '${super.toString()}, deviceRoleName: $deviceRoleName';
}

/// A request for getting the deployment for this master device.
@JsonSerializable(fieldRename: FieldRename.none, includeIfNull: true)
class GetDeviceDeploymentFor extends DeploymentServiceRequest {
  GetDeviceDeploymentFor(String studyDeploymentId, this.masterDeviceRoleName)
      : super(studyDeploymentId);

  /// The role name of this master device.
  String masterDeviceRoleName;

  Function get fromJsonFunction => _$GetDeviceDeploymentForFromJson;
  factory GetDeviceDeploymentFor.fromJson(Map<String, dynamic> json) =>
      FromJsonFactory().fromJson(json) as GetDeviceDeploymentFor;
  Map<String, dynamic> toJson() => _$GetDeviceDeploymentForToJson(this);

  String toString() =>
      '${super.toString()}, masterDeviceRoleName: $masterDeviceRoleName';
}

/// A request for reporting this deployment as successful.
@JsonSerializable(fieldRename: FieldRename.none, includeIfNull: true)
class DeploymentSuccessful extends GetDeviceDeploymentFor {
  /// Timestamp when this was last updated in UTC
  DateTime? deviceDeploymentLastUpdateDate;

  DeploymentSuccessful(
    String studyDeploymentId,
    String masterDeviceRoleName,
    DateTime deviceDeploymentLastUpdateDate,
<<<<<<< HEAD
  ) : super(studyDeploymentId, masterDeviceRoleName);
=======
  ) : super(studyDeploymentId, masterDeviceRoleName) {
    this.deviceDeploymentLastUpdateDate =
        deviceDeploymentLastUpdateDate?.toUtc() ?? DateTime.now().toUtc();
  }
>>>>>>> d7bcde00

  Function get fromJsonFunction => _$DeploymentSuccessfulFromJson;
  factory DeploymentSuccessful.fromJson(Map<String, dynamic> json) =>
      FromJsonFactory().fromJson(json) as DeploymentSuccessful;
  Map<String, dynamic> toJson() => _$DeploymentSuccessfulToJson(this);

  String toString() =>
      '${super.toString()}, masterDeviceRoleName: $masterDeviceRoleName';
}<|MERGE_RESOLUTION|>--- conflicted
+++ resolved
@@ -138,14 +138,7 @@
     String studyDeploymentId,
     String masterDeviceRoleName,
     DateTime deviceDeploymentLastUpdateDate,
-<<<<<<< HEAD
   ) : super(studyDeploymentId, masterDeviceRoleName);
-=======
-  ) : super(studyDeploymentId, masterDeviceRoleName) {
-    this.deviceDeploymentLastUpdateDate =
-        deviceDeploymentLastUpdateDate?.toUtc() ?? DateTime.now().toUtc();
-  }
->>>>>>> d7bcde00
 
   Function get fromJsonFunction => _$DeploymentSuccessfulFromJson;
   factory DeploymentSuccessful.fromJson(Map<String, dynamic> json) =>

--- conflicted
+++ resolved
@@ -1,10 +1,6 @@
 name: carp_core
-description: The core domain model for the CARP Mobile Sensing Framework in Flutter. 
-<<<<<<< HEAD
+description: The core domain model for the CARP Mobile Sensing Framework in Flutter.
 version: 0.30.1
-=======
-version: 0.21.5
->>>>>>> d7bcde00
 homepage: https://github.com/cph-cachet/carp.sensing-flutter
 author:  CACHET Team <cph.cachet@gmail.com>
 
@@ -20,5 +16,4 @@
   pedantic: ^1.11.0      # For pedantic Dart linter
   build_runner: ^2.0.4   # For building json serialization
   json_serializable: ^4.1.3
-  test: 
-
+  test:
--- conflicted
+++ resolved
@@ -1,10 +1,6 @@
 name: carp_study_generator
 description: Utilities for generating CARP Mobile Sensing studies
-<<<<<<< HEAD
 version: 0.30.0
-=======
-version: 0.21.5
->>>>>>> d7bcde00
 homepage: https://github.com/cph-cachet/carp.sensing-flutter
 author:  CACHET Team <cph.cachet@gmail.com>
 
@@ -22,9 +18,9 @@
 
   carp_apps_package: ^0.30.0
 
-  # cannot load connectivity package, due to package conflict btw. research_package and flutter_blue 
+  # cannot load connectivity package, due to package conflict btw. research_package and flutter_blue
   # using different version of rxdart....
-  #carp_connectivity_package: ^0.30.0 
+  #carp_connectivity_package: ^0.30.0
 
   carp_communication_package: ^0.30.0
   carp_context_package: ^0.30.0
@@ -39,4 +35,4 @@
   meta: ^1.3.0
 
 dev_dependencies:
-  test: ^1.17.10 
+  test: ^1.17.10
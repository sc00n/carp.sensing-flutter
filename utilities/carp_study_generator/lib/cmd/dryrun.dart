--- conflicted
+++ resolved
@@ -68,7 +68,6 @@
           '\x1B[31m[!]\x1B[0m Consent path \t Could not read consent path from carpspec.yaml - has this been specified?');
       issues++;
     }
-<<<<<<< HEAD
 
     if (consentJson != null) {
       try {
@@ -82,15 +81,6 @@
       }
     } else {
       print('\x1B[31m[!]\x1B[0m Consent parse \t No consent to parse');
-=======
-    try {
-      RPOrderedTask consent = RPOrderedTask.fromJson(
-          json.decode(consentJson) as Map<String, dynamic>);
-      print(
-          '\x1B[32m[✓]\x1B[0m Consent parse \t identifier: ${consent.identifier}');
-    } catch (error) {
-      print('\x1B[31m[!]\x1B[0m Consent parse \t ${errorToString(error)}');
->>>>>>> d7bcde00
       issues++;
     }
 

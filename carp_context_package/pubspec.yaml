name: carp_context_package
description: CARP context sampling package. Samples location, activity, weather, air quality, and geofence.
version: 0.7.1
author:  CACHET Team <cph.cachet@gmail.com>
homepage: https://github.com/cph-cachet/carp.sensing-flutter/tree/master/carp_context_package

environment:
  sdk: ">=2.3.0 <3.0.0"

dependencies:
  flutter:
    sdk: flutter
  json_annotation: ^3.0.0
  #carp_mobile_sensing: ^0.7.0
  weather: ^0.9.5
  air_quality: ^1.2.0
  geolocator: ^5.1.5
<<<<<<< HEAD
  activity_recognition_flutter: ^1.0.3 # our own
=======
  #activity_recognition: ^0.1.3
  activity_recognition_flutter: ^1.0.3
>>>>>>> 573083f6
  openmhealth_schemas: ^0.1.4

# Overriding carp libraries to use the local copy
# Remove this before release of package
dependency_overrides:
  carp_mobile_sensing:
    path: ../carp_mobile_sensing/
#  openmhealth_schemas:
#    path: ../../openmhealth_schemas/

dev_dependencies:
  flutter_test:
    sdk: flutter
  build_runner:
  json_serializable: ^3.0.0
  test:

# The following section is specific to Flutter.
flutter:<|MERGE_RESOLUTION|>--- conflicted
+++ resolved
@@ -15,12 +15,7 @@
   weather: ^0.9.5
   air_quality: ^1.2.0
   geolocator: ^5.1.5
-<<<<<<< HEAD
   activity_recognition_flutter: ^1.0.3 # our own
-=======
-  #activity_recognition: ^0.1.3
-  activity_recognition_flutter: ^1.0.3
->>>>>>> 573083f6
   openmhealth_schemas: ^0.1.4
 
 # Overriding carp libraries to use the local copy

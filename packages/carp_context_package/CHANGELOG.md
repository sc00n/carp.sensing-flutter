--- conflicted
+++ resolved
@@ -1,5 +1,3 @@
-<<<<<<< HEAD
-=======
 ## 0.11.0
 * upgrade to `carp_mobile_sensing` v. 0.11.x
 * small improvements to `geofence` measure.
@@ -8,7 +6,6 @@
 ## 0.10.0
 * upgrade to `carp_mobile_sensing` v. 0.10.x
 
->>>>>>> 43462e1f
 ## 0.9.7
 * upgrade to `activity_recognition_flutter` v. 2.0.2
 

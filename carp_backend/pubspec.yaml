name: carp_backend
description: CARP data backend for CARP mobile sensing. Supports uploading json to CARP as either zipped filed or as plain json in collections.
<<<<<<< HEAD
version: 0.3.5
=======
version: 0.3.4+3
>>>>>>> 7810c026
author: CACHET Team <cph.cachet@gmail.com>
homepage: https://github.com/cph-cachet/carp.sensing-flutter/tree/master/carp_backend
environment:
  sdk: ">=2.1.0 <3.0.0"

dependencies:
  flutter:
    sdk: flutter
  json_annotation: ^2.0.0
<<<<<<< HEAD
#  carp_mobile_sensing: ^0.5.0
#  carp_webservices: ^0.2.6
=======
  carp_mobile_sensing: ^0.5.0
  carp_webservices: ^0.2.8+3
>>>>>>> 7810c026

# Overriding carp libraries to use the local copy
# Remove this when done development
dependency_overrides:
  carp_mobile_sensing:
    path: ../carp_mobile_sensing/
  carp_webservices:
    path: ../carp_webservices/

dev_dependencies:
  flutter_test:
    sdk: flutter
  build_runner:       # used to build JSON serialization .g files
  json_serializable: ^2.0.0
  test:

# The following section is specific to Flutter.
flutter:<|MERGE_RESOLUTION|>--- conflicted
+++ resolved
@@ -1,10 +1,6 @@
 name: carp_backend
 description: CARP data backend for CARP mobile sensing. Supports uploading json to CARP as either zipped filed or as plain json in collections.
-<<<<<<< HEAD
 version: 0.3.5
-=======
-version: 0.3.4+3
->>>>>>> 7810c026
 author: CACHET Team <cph.cachet@gmail.com>
 homepage: https://github.com/cph-cachet/carp.sensing-flutter/tree/master/carp_backend
 environment:
@@ -14,13 +10,8 @@
   flutter:
     sdk: flutter
   json_annotation: ^2.0.0
-<<<<<<< HEAD
 #  carp_mobile_sensing: ^0.5.0
-#  carp_webservices: ^0.2.6
-=======
-  carp_mobile_sensing: ^0.5.0
-  carp_webservices: ^0.2.8+3
->>>>>>> 7810c026
+#  carp_webservices: ^0.2.8
 
 # Overriding carp libraries to use the local copy
 # Remove this when done development

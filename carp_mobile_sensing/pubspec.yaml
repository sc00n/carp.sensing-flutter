name: carp_mobile_sensing
description: Mobile Sensing Framework for Flutter. A software framework for collecting sensor data from the phone and attached wearable devices via probes. Can be extended.
<<<<<<< HEAD
version: 0.9.6
=======
version: 0.10.0
>>>>>>> b7257c7c
homepage: https://github.com/cph-cachet/carp.sensing-flutter
author:  CACHET Team <cph.cachet@gmail.com>

# For information on the generic Dart part of this file, see the
# following page: https://dart.dev/tools/pub/pubspec

environment:
  sdk: ">=2.7.0 <3.0.0"

dependencies:
  flutter:
    sdk: flutter

  # utility plugins
  system_info: ^0.1.0
  uuid: ^2.0.0
  async: ^2.4.0
  device_info: '>=0.4.2 <2.0.0'
  json_annotation: ^3.0.0
  path_provider: ^1.2.0
  archive: ^2.0.4
  permission_handler: ^5.0.0
  shared_preferences: '>=0.5.7 <2.0.0'
  package_info: '>=0.4.0 <2.0.0'
  meta: ^1.1.8
  permission_handler_platform_interface: ^2.0.1
  cron: ^0.2.3            # For scheduling / triggering cron jobs

  # probe-dependent plugins
  sensors: '>=0.4.2 <2.0.0'
  battery: '>=0.3.0 <2.0.0'
  stats: ^1.0.0           # For calculating statistics, ex LightProbe

  # the CACHET plugins
  pedometer: ^2.0.2       # Get the step count from local OS
  light: ^1.0.0           # Light sensor over platform channel
  device_apps: ^1.0.8     # Device installed apps over platform channel
  screen_state: ^1.0.0    # Screen LOCK/ON/OFF

dev_dependencies:
  pedantic: ^1.9.0        # For pedantic Dart linter
  flutter_test:
    sdk: flutter
  build_runner: ^1.10.0   # For building json serialization
  json_serializable: ^3.0.0
  test:

# The following section is specific to Flutter.
flutter:
<|MERGE_RESOLUTION|>--- conflicted
+++ resolved
@@ -1,10 +1,6 @@
 name: carp_mobile_sensing
 description: Mobile Sensing Framework for Flutter. A software framework for collecting sensor data from the phone and attached wearable devices via probes. Can be extended.
-<<<<<<< HEAD
-version: 0.9.6
-=======
 version: 0.10.0
->>>>>>> b7257c7c
 homepage: https://github.com/cph-cachet/carp.sensing-flutter
 author:  CACHET Team <cph.cachet@gmail.com>
 

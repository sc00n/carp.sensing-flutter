/*
 * Copyright 2018-2021 Copenhagen Center for Health Technology (CACHET) at the
 * Technical University of Denmark (DTU).
 * Use of this source code is governed by a MIT-style license that can be
 * found in the LICENSE file.
 */
part of runtime;

/// A [StudyDeploymentController] controls the execution of a [CAMSMasterDeviceDeployment].
class StudyDeploymentController extends StudyRuntime {
  int _samplingSize = 0;
<<<<<<< HEAD
  DataManager? _dataManager;
  DataEndPoint? _dataEndPoint;
  StudyDeploymentExecutor? _executor;
  late SamplingSchema _samplingSchema;
  String _privacySchemaName = NameSpace.CARP;
  late DatumTransformer _transformer;
=======
  DataManager _dataManager;
  // DataEndPoint _dataEndPoint;
  StudyDeploymentExecutor _executor;
  SamplingSchema _samplingSchema;
  String _privacySchemaName;
  DatumTransformer _transformer;
>>>>>>> d7bcde00

  /// The master device deployment running in this controller.
  CAMSMasterDeviceDeployment? get masterDeployment =>
      deployment as CAMSMasterDeviceDeployment?;

  /// The executor executing this [masterDeployment].
  StudyDeploymentExecutor? get executor => _executor;

  /// The configuration of the data endpoint, i.e. how data is saved or uploaded.
<<<<<<< HEAD
  DataEndPoint? get dataEndPoint => _dataEndPoint;
=======
  DataEndPoint get dataEndPoint => masterDeployment.dataEndPoint;
>>>>>>> d7bcde00

  /// The data manager responsible for handling the data collected by this controller.
  DataManager? get dataManager => _dataManager;

  /// The privacy schema used to encrypt data before upload.
  String? get privacySchemaName => _privacySchemaName;

  /// The permissions granted to this study from the OS.
  Map<Permission, PermissionStatus>? permissions;

  /// The stream of all sampled data points.
  ///
  /// Data points in the [data] stream are transformed in the following order:
  ///   1. privacy schema as specified in the [_privacySchemaName]
  ///   2. preferred data format as specified by [dataFormat] in the [deployment]
  ///   3. any custom [_transformer] provided
  ///
  /// This is a broadcast stream and supports multiple subscribers.
  Stream<DataPoint> get data => _executor!.data.map((dataPoint) => dataPoint
    ..data = _transformer(TransformerSchemaRegistry()
        .lookup(masterDeployment!.dataEndPoint!.dataFormat)!
        .transform(TransformerSchemaRegistry()
            .lookup(_privacySchemaName)!
            .transform(dataPoint.data as Datum))));

  PowerAwarenessState powerAwarenessState = NormalSamplingState.instance;

  /// The sampling size of this [deployment] in terms of number of [Datum] object
  /// that has been collected.
  int get samplingSize => _samplingSize;

  /// Create a new [StudyDeploymentController] to control the runtime behavior
  /// of a study deployment.
  StudyDeploymentController() : super() {
    // initialize settings
    Settings().init();

    // create and register the two built-in data managers
    DataManagerRegistry().register(ConsoleDataManager());
    DataManagerRegistry().register(FileDataManager());
  }

  /// Configure this [StudyDeploymentController].
  /// Must be called only once, and before [resume] is called.
  ///
  /// Can request permissions for all [SamplingPackage]s' permissions.
  ///
  /// A number of optional parameters can be specified:
  ///
  ///    * [samplingSchema] - custom [SamplingSchema], i.e. configuration of [Measure]s.
  ///      If not specified, [SamplingSchema.normal] with power-awareness is used.
  ///    * [dataEndPoint] - A specific [DataEndPoint] specifying where to save or upload data.
  ///      If not specified, the [MasterDeviceDeployment.dataEndPoint] is used.
  ///      If no data endpoint is found, then no data management
  ///      is done, but sensing can still be started. This is useful for apps
  ///      which wants to use the framework for in-app consumption of sensing
  ///      events without saving the data.
  ///    * [privacySchemaName] - the name of a [PrivacySchema].
  ///      Use [PrivacySchema.DEFAULT] for the default, built-in schema.
  ///      If  not specified, no privacy schema is used and data is saved as sensed.
  ///    * [transformer] - a generic [DatumTransformer] function which transform
  ///      each collected [Datum].
  ///      If not specified, a 1:1 mapping is done, i.e. no transformation.
  ///    * [askForPermissions] - automatically ask for permissions for all sampling
  ///      packages at once. Default to `true`. If you want the app to handle
  ///      permissions, set this to `false`.
  ///
  Future configure({
    SamplingSchema? samplingSchema,
    DataEndPoint? dataEndPoint,
    String privacySchemaName = NameSpace.CARP,
    DatumTransformer? transformer,
    bool askForPermissions = true,
  }) async {
    assert(deployment != null,
        'Cannot configure a Study Controller without a deployment.');
    assert(deployment is CAMSMasterDeviceDeployment,
        'A CAMS study controller can only work with a CAMS Master Device Deployment');
    info('Configuring $runtimeType');

    _executor =
        StudyDeploymentExecutor(deployment as CAMSMasterDeviceDeployment);

    // initialize optional parameters
    _samplingSchema = samplingSchema ?? SamplingSchema.normal(powerAware: true);
<<<<<<< HEAD
    _dataEndPoint = dataEndPoint ?? masterDeployment!.dataEndPoint;
    _privacySchemaName = privacySchemaName;
    _transformer = transformer ?? ((datum) => datum);

    if (_dataEndPoint != null) {
      _dataManager = DataManagerRegistry().lookup(_dataEndPoint!.type);
=======
    masterDeployment.dataEndPoint =
        dataEndPoint ?? masterDeployment.dataEndPoint;
    _privacySchemaName = privacySchemaName ?? NameSpace.CARP;
    _transformer = transformer ?? ((datum) => datum);

    if (masterDeployment.dataEndPoint != null) {
      _dataManager =
          DataManagerRegistry().lookup(masterDeployment.dataEndPoint.type);
>>>>>>> d7bcde00
    }

    if (_dataManager == null) {
      warning(
          "No data manager for the specified data endpoint found: '${masterDeployment.dataEndPoint}'.");
    }

    // if no user is specified for this study, look up the local user id
    masterDeployment!.userId ??= await Settings().userId;

    // setting up permissions
    if (askForPermissions) {
      info('Asking for permission for all measure types.');
      permissions = await PermissionHandlerPlatform.instance
          .requestPermissions(SamplingPackageRegistry().permissions);
    }

    // check if needed permission are set
    SamplingPackageRegistry().permissions.forEach((permission) async {
      PermissionStatus status = await PermissionHandlerPlatform.instance
          .checkPermissionStatus(permission);
      if (status != PermissionStatus.granted) {
        warning(
            'Permissions not granted for $permission -  permission is $status');
      }
    });

    info(
<<<<<<< HEAD
        'CARP Mobile Sensing (CAMS) - Initializing Study Deployment Controller');
    info(' deployment id : ${masterDeployment!.studyDeploymentId}');
    info('          user : ${masterDeployment!.userId}');
    info(' data endpoint : $_dataEndPoint');
=======
        'CARP Mobile Sensing (CAMS) - Initializing Study Deployment Controller:');
    info('      study id : ${masterDeployment.studyId}');
    info(' deployment id : ${masterDeployment.studyDeploymentId}');
    info('    study name : ${masterDeployment.name}');
    info('          user : ${masterDeployment.userId}');
    info(' data endpoint : ${masterDeployment.dataEndPoint}');
>>>>>>> d7bcde00
    info('      platform : ${DeviceInfo().platform.toString()}');
    info('     device ID : ${DeviceInfo().deviceID.toString()}');
    info('  data manager : $_dataManager');
    info('       devices : ${DeviceController().devicesToString()}');

    if (samplingSchema != null) {
      // doing two adaptation is a bit of a hack; used to ensure that
      // restoration values are set to the specified sampling schema
      masterDeployment!.adapt(samplingSchema, restore: false);
      masterDeployment!.adapt(samplingSchema, restore: false);
    }

    // initialize the data manager, device registry, and study executor
    await _dataManager?.initialize(
      masterDeployment!.studyDeploymentId,
      masterDeployment!.dataEndPoint!,
      data,
    );
    // await DeviceRegistry().initialize(deployment, data);
    _executor!.initialize(Measure(type: CAMSDataType.EXECUTOR));
    await enablePowerAwareness();
    data.listen((dataPoint) => _samplingSize++);

    status = StudyRuntimeStatus.Configured;
  }

  final BatteryProbe _battery = BatteryProbe();

  /// Enable power-aware sensing in this study. See [PowerAwarenessState].
  Future enablePowerAwareness() async {
    if (_samplingSchema.powerAware) {
      info('Enabling power awareness ...');
      _battery.data.listen((dataPoint) {
        BatteryDatum batteryState = (dataPoint.data as BatteryDatum);
        if (batteryState.batteryStatus == BatteryDatum.STATE_DISCHARGING) {
          // only apply power-awareness if not charging.
          PowerAwarenessState newState =
              powerAwarenessState.adapt(batteryState.batteryLevel);
          if (newState != powerAwarenessState) {
            powerAwarenessState = newState;
            info(
                'PowerAware: Going to $powerAwarenessState, level ${batteryState.batteryLevel}%');
            masterDeployment!.adapt(powerAwarenessState.schema);
          }
        }
      });
      _battery.initialize(Measure(
          type: DataType(NameSpace.CARP, DeviceSamplingPackage.BATTERY)
              .toString()));
      _battery.resume();
    }
  }

  /// Disable power-aware sensing.
  void disablePowerAwareness() => _battery.stop();

  /// Resume this controller, i.e. resume data collection according to the
  /// parameters specified in [configure].
  ///
  /// [configure] must be called before resuming sampling.
  void resume() {
    info('Resuming data sampling ...');
    super.resume();
    _executor!.resume();
  }

  /// Pause this controller, which will pause data collection and close the
  /// data manager.
  void pause() {
    info('Pausing data sampling ...');
    super.pause();
    _executor!.pause();
    _dataManager?.close();
  }

  /// Stop the sampling.
  ///
  /// Once a controller is stopped it **cannot** be (re)started.
  /// If a controller should be restarted, use the [pause] and [resume] methods.
  void stop() {
    info('Stopping data sampling ...');
    disablePowerAwareness();
    _dataManager?.close();
    _executor!.stop();
    super.stop();
  }
}

// /// Enumerates the stat a [StudyDeploymentController] can be in.
// enum StudyDeploymentControllerState {
//   unknown,
//   created,
//   initialized,
//   resumed,
//   paused,
//   stopped,
// }

/// This default power-awareness schema operates with four power states:
///
///
///       0%   10%        30%        50%                         100%
///       +-----+----------+----------+----------------------------+
///        none   minimum     light              normal
///
abstract class PowerAwarenessState {
  static const int LIGHT_SAMPLING_LEVEL = 50;
  static const int MINIMUM_SAMPLING_LEVEL = 30;
  static const int NO_SAMPLING_LEVEL = 10;

  static PowerAwarenessState? instance;

  PowerAwarenessState adapt(int? level);
  SamplingSchema get schema;
}

class NoSamplingState implements PowerAwarenessState {
  static NoSamplingState instance = NoSamplingState();

  PowerAwarenessState adapt(int? level) {
    if (level! > PowerAwarenessState.NO_SAMPLING_LEVEL) {
      return MinimumSamplingState.instance;
    } else {
      return NoSamplingState.instance;
    }
  }

  SamplingSchema get schema => SamplingPackageRegistry().none();

  String toString() => 'Disabled Sampling Mode';
}

class MinimumSamplingState implements PowerAwarenessState {
  static MinimumSamplingState instance = MinimumSamplingState();

  PowerAwarenessState adapt(int? level) {
    if (level! < PowerAwarenessState.NO_SAMPLING_LEVEL) {
      return NoSamplingState.instance;
    } else if (level > PowerAwarenessState.MINIMUM_SAMPLING_LEVEL) {
      return LightSamplingState.instance;
    } else {
      return MinimumSamplingState.instance;
    }
  }

  SamplingSchema get schema => SamplingPackageRegistry().minimum();

  String toString() => 'Minimun Sampling Mode';
}

class LightSamplingState implements PowerAwarenessState {
  static LightSamplingState instance = LightSamplingState();

  PowerAwarenessState adapt(int? level) {
    if (level! < PowerAwarenessState.MINIMUM_SAMPLING_LEVEL) {
      return MinimumSamplingState.instance;
    } else if (level > PowerAwarenessState.LIGHT_SAMPLING_LEVEL) {
      return NormalSamplingState.instance;
    } else {
      return LightSamplingState.instance;
    }
  }

  SamplingSchema get schema => SamplingPackageRegistry().light();

  String toString() => 'Light Sampling Mode';
}

class NormalSamplingState implements PowerAwarenessState {
  static NormalSamplingState instance = NormalSamplingState();

  PowerAwarenessState adapt(int? level) {
    if (level! < PowerAwarenessState.LIGHT_SAMPLING_LEVEL) {
      return LightSamplingState.instance;
    } else {
      return NormalSamplingState.instance;
    }
  }

  SamplingSchema get schema => SamplingSchema.normal();

  String toString() => 'Normal Sampling Mode';
}<|MERGE_RESOLUTION|>--- conflicted
+++ resolved
@@ -9,21 +9,12 @@
 /// A [StudyDeploymentController] controls the execution of a [CAMSMasterDeviceDeployment].
 class StudyDeploymentController extends StudyRuntime {
   int _samplingSize = 0;
-<<<<<<< HEAD
   DataManager? _dataManager;
   DataEndPoint? _dataEndPoint;
   StudyDeploymentExecutor? _executor;
   late SamplingSchema _samplingSchema;
   String _privacySchemaName = NameSpace.CARP;
   late DatumTransformer _transformer;
-=======
-  DataManager _dataManager;
-  // DataEndPoint _dataEndPoint;
-  StudyDeploymentExecutor _executor;
-  SamplingSchema _samplingSchema;
-  String _privacySchemaName;
-  DatumTransformer _transformer;
->>>>>>> d7bcde00
 
   /// The master device deployment running in this controller.
   CAMSMasterDeviceDeployment? get masterDeployment =>
@@ -33,11 +24,7 @@
   StudyDeploymentExecutor? get executor => _executor;
 
   /// The configuration of the data endpoint, i.e. how data is saved or uploaded.
-<<<<<<< HEAD
   DataEndPoint? get dataEndPoint => _dataEndPoint;
-=======
-  DataEndPoint get dataEndPoint => masterDeployment.dataEndPoint;
->>>>>>> d7bcde00
 
   /// The data manager responsible for handling the data collected by this controller.
   DataManager? get dataManager => _dataManager;
@@ -123,23 +110,12 @@
 
     // initialize optional parameters
     _samplingSchema = samplingSchema ?? SamplingSchema.normal(powerAware: true);
-<<<<<<< HEAD
     _dataEndPoint = dataEndPoint ?? masterDeployment!.dataEndPoint;
     _privacySchemaName = privacySchemaName;
     _transformer = transformer ?? ((datum) => datum);
 
     if (_dataEndPoint != null) {
       _dataManager = DataManagerRegistry().lookup(_dataEndPoint!.type);
-=======
-    masterDeployment.dataEndPoint =
-        dataEndPoint ?? masterDeployment.dataEndPoint;
-    _privacySchemaName = privacySchemaName ?? NameSpace.CARP;
-    _transformer = transformer ?? ((datum) => datum);
-
-    if (masterDeployment.dataEndPoint != null) {
-      _dataManager =
-          DataManagerRegistry().lookup(masterDeployment.dataEndPoint.type);
->>>>>>> d7bcde00
     }
 
     if (_dataManager == null) {
@@ -168,19 +144,10 @@
     });
 
     info(
-<<<<<<< HEAD
         'CARP Mobile Sensing (CAMS) - Initializing Study Deployment Controller');
     info(' deployment id : ${masterDeployment!.studyDeploymentId}');
     info('          user : ${masterDeployment!.userId}');
     info(' data endpoint : $_dataEndPoint');
-=======
-        'CARP Mobile Sensing (CAMS) - Initializing Study Deployment Controller:');
-    info('      study id : ${masterDeployment.studyId}');
-    info(' deployment id : ${masterDeployment.studyDeploymentId}');
-    info('    study name : ${masterDeployment.name}');
-    info('          user : ${masterDeployment.userId}');
-    info(' data endpoint : ${masterDeployment.dataEndPoint}');
->>>>>>> d7bcde00
     info('      platform : ${DeviceInfo().platform.toString()}');
     info('     device ID : ${DeviceInfo().deviceID.toString()}');
     info('  data manager : $_dataManager');

--- conflicted
+++ resolved
@@ -19,40 +19,6 @@
   #carp_connectivity_package: ^0.6.0
   carp_context_package: ^0.6.1
   carp_audio_package: ^0.6.1
-<<<<<<< HEAD
-  carp_esense_package: ^0.1.3
-  carp_backend: ^0.3.2
-  carp_health_package: ^0.6.1
-#  carp_firebase_backend: ^0.4.0
-
-
-# Overriding carp libraries to use the local copy
-dependency_overrides:
-  carp_mobile_sensing:
-    path: ../carp_mobile_sensing/
-#  carp_connectivity_package:
-#    path: ../carp_connectivity_package/
-  carp_communication_package:
-    path: ../carp_communication_package/
-  carp_context_package:
-    path: ../carp_context_package/
-  carp_survey_package:
-    path: ../carp_survey_package/
-  carp_audio_package:
-    path: ../carp_audio_package/
-  carp_esense_package:
-    path: ../carp_esense_package/
-  carp_health_package:
-    path: ../carp_health_package/
-  carp_webservices:
-    path: ../carp_webservices/
-  carp_backend:
-    path: ../carp_backend/
-#  carp_firebase_backend:
-#    path: ../carp_firebase_backend/
-
-=======
->>>>>>> e440c469
 
 dev_dependencies:
   flutter_test:
